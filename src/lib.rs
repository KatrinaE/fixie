--- conflicted
+++ resolved
@@ -9,23 +9,14 @@
 pub mod program_trading;
 pub mod types;
 pub mod user_management;
-pub mod securities_reference;    // [SECTION 600] Securities Reference Data
 
 // Pre-Trade message modules - will be uncommented by respective PRs
-<<<<<<< HEAD
-// pub mod indication;              // [SECTION 100] Uncommented by feature/pretrade-indication
-// pub mod event_communication;     // [SECTION 200] Uncommented by feature/pretrade-event-communication
-// pub mod quotation;               // [SECTION 300] Uncommented by feature/pretrade-quotation
-// pub mod market_data;             // [SECTION 400] Uncommented by feature/pretrade-market-data
-// pub mod market_structure;        // [SECTION 500] Uncommented by feature/pretrade-market-structure
-=======
 pub mod indication;              // [SECTION 100] Uncommented by feature/pretrade-indication
 pub mod event_communication;     // [SECTION 200] Uncommented by feature/pretrade-event-communication
 pub mod quotation;               // [SECTION 300] Uncommented by feature/pretrade-quotation
 pub mod market_data;             // [SECTION 400] Uncommented by feature/pretrade-market-data
 pub mod market_structure;        // [SECTION 500] Uncommented by feature/pretrade-market-structure
-// pub mod securities_reference;    // [SECTION 600] Uncommented by feature/pretrade-securities-reference
->>>>>>> 3627b04b
+pub mod securities_reference;    // [SECTION 600] Uncommented by feature/pretrade-securities-reference
 
 pub use application_sequencing::*;
 pub use components::*;
@@ -41,17 +32,9 @@
 pub use securities_reference::*; // [SECTION 600] Securities Reference Data
 
 // Pre-Trade re-exports - will be uncommented by respective PRs
-<<<<<<< HEAD
-// pub use indication::*;           // [SECTION 100] Uncommented by feature/pretrade-indication
-// pub use event_communication::*;  // [SECTION 200] Uncommented by feature/pretrade-event-communication
-// pub use quotation::*;            // [SECTION 300] Uncommented by feature/pretrade-quotation
-// pub use market_data::*;          // [SECTION 400] Uncommented by feature/pretrade-market-data
-// pub use market_structure::*;     // [SECTION 500] Uncommented by feature/pretrade-market-structure
-=======
 pub use indication::*;           // [SECTION 100] Uncommented by feature/pretrade-indication
 pub use event_communication::*;  // [SECTION 200] Uncommented by feature/pretrade-event-communication
 pub use quotation::*;            // [SECTION 300] Uncommented by feature/pretrade-quotation
 pub use market_data::*;          // [SECTION 400] Uncommented by feature/pretrade-market-data
 pub use market_structure::*;     // [SECTION 500] Uncommented by feature/pretrade-market-structure
-// pub use securities_reference::*; // [SECTION 600] Uncommented by feature/pretrade-securities-reference
->>>>>>> 3627b04b
+pub use securities_reference::*; // [SECTION 600] Uncommented by feature/pretrade-securities-reference